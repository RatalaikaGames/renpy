# Copyright 2004-2012 Tom Rothamel <pytom@bishoujo.us>
#
# Permission is hereby granted, free of charge, to any person
# obtaining a copy of this software and associated documentation files
# (the "Software"), to deal in the Software without restriction,
# including without limitation the rights to use, copy, modify, merge,
# publish, distribute, sublicense, and/or sell copies of the Software,
# and to permit persons to whom the Software is furnished to do so,
# subject to the following conditions:
#
# The above copyright notice and this permission notice shall be
# included in all copies or substantial portions of the Software.
#
# THE SOFTWARE IS PROVIDED "AS IS", WITHOUT WARRANTY OF ANY KIND,
# EXPRESS OR IMPLIED, INCLUDING BUT NOT LIMITED TO THE WARRANTIES OF
# MERCHANTABILITY, FITNESS FOR A PARTICULAR PURPOSE AND
# NONINFRINGEMENT. IN NO EVENT SHALL THE AUTHORS OR COPYRIGHT HOLDERS BE
# LIABLE FOR ANY CLAIM, DAMAGES OR OTHER LIABILITY, WHETHER IN AN ACTION
# OF CONTRACT, TORT OR OTHERWISE, ARISING FROM, OUT OF OR IN CONNECTION
# WITH THE SOFTWARE OR THE USE OR OTHER DEALINGS IN THE SOFTWARE.

# Pre-splash code. The goal of this code is to try to get a pre-splash
# screen up as soon as possible, to let the user know something is
# going on.

# The presplash process, if any.
proc = None

# Called from the main process. This determines if
# we're even doing presplash, and if so what will be shown to the
# user. If it decides to show something to the user, uses subprocess
# to actually handle the showing.
def start(basedir, gamedir):
    import os.path

    if "RENPY_LESS_UPDATES" in os.environ:
        return
    
    global proc

    filenames = [ "/presplash.png", "/presplash.jpg" ]
    for fn in filenames:
        fn = gamedir + fn
        if os.path.exists(fn):
            break
    else:
        return

    try:    
        import subprocess
        import sys

        if sys.argv[0].lower().endswith(".exe"):
<<<<<<< HEAD
            proc = subprocess.Popen([sys.argv[0], basedir, "presplash", fn], stdin=subprocess.PIPE, stdout=subprocess.PIPE)
        else:
            proc = subprocess.Popen([sys.executable, sys.argv[0], basedir, "presplash", fn], stdin=subprocess.PIPE, stdout=subprocess.PIPE)
=======
            cmd = [sys.argv[0], "--presplash", fn]
        else:
            cmd = [sys.executable, sys.argv[0], "--presplash", fn]
            
        def fsencode(s):
            if isinstance(s, str):
                return s
            
            return unicode.decode(sys.getfilesystemencoding() or "utf-8", "replace")
            
        proc = subprocess.Popen([ fsencode(i) for i in cmd ], 
            stdin=subprocess.PIPE, stdout=subprocess.PIPE)
>>>>>>> 7b6da918
    except:
        pass
            
            
# Called just before we initialize the display for real, to
# hide the splash, and terminate window centering.
def end():
    
    global proc

    if not proc:
        return

    proc.stdin.close()
    proc.wait()

    proc = None
    
# Called in the presplash process, to actually display the presplash.
def show(fn):

    import pygame.display
    import pygame.constants
    import sys
    import os
    
    os.environ['SDL_VIDEO_CENTERED'] = "1"
        
    try:
        import pygame.macosx
        pygame.macosx.init() #@UndefinedVariable
    except:
        pass

    pygame.display.init()
    
    img = pygame.image.load(fn, fn)
    screen = pygame.display.set_mode(img.get_size(), pygame.constants.NOFRAME)
    screen.blit(img, (0, 0))
    pygame.display.update()

    sys.stdout.write("READY\r\n")
    sys.stdout.flush()
    sys.stdin.read()
    
    sys.exit(0)<|MERGE_RESOLUTION|>--- conflicted
+++ resolved
@@ -51,14 +51,9 @@
         import sys
 
         if sys.argv[0].lower().endswith(".exe"):
-<<<<<<< HEAD
-            proc = subprocess.Popen([sys.argv[0], basedir, "presplash", fn], stdin=subprocess.PIPE, stdout=subprocess.PIPE)
+            cmd = [sys.argv[0], "presplash", fn]
         else:
-            proc = subprocess.Popen([sys.executable, sys.argv[0], basedir, "presplash", fn], stdin=subprocess.PIPE, stdout=subprocess.PIPE)
-=======
-            cmd = [sys.argv[0], "--presplash", fn]
-        else:
-            cmd = [sys.executable, sys.argv[0], "--presplash", fn]
+            cmd = [sys.executable, sys.argv[0], "presplash", fn]
             
         def fsencode(s):
             if isinstance(s, str):
@@ -66,9 +61,7 @@
             
             return unicode.decode(sys.getfilesystemencoding() or "utf-8", "replace")
             
-        proc = subprocess.Popen([ fsencode(i) for i in cmd ], 
-            stdin=subprocess.PIPE, stdout=subprocess.PIPE)
->>>>>>> 7b6da918
+        proc = subprocess.Popen([ fsencode(i) for i in cmd ], stdin=subprocess.PIPE, stdout=subprocess.PIPE)
     except:
         pass
             
