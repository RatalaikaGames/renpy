--- conflicted
+++ resolved
@@ -486,7 +486,6 @@
         except IOError:
             pass
 
-<<<<<<< HEAD
     # Look for the file directly.
     if not renpy.config.force_archives:
         try:
@@ -501,8 +500,6 @@
     except:
         pass
         
-=======
->>>>>>> 95302be1
     # Look for it in archive files.
     for prefix, index in archives:
         if not name in index:
