--- conflicted
+++ resolved
@@ -203,12 +203,9 @@
 
     scene black
 
-<<<<<<< HEAD
-    #call _gl_test #MBG removed
-=======
-    if not _restart:
-        call _gl_test
->>>>>>> 95302be1
+    #if not _restart: #MBG removed
+        #call _gl_test #MBG removed
+    
 
     python hide:
         renpy.warp.warp()
